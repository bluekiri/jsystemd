<?xml version="1.0" encoding="UTF-8"?>

<!--
Copyright 2018 Joao Silva

Licensed under the Apache License, Version 2.0 (the "License");
you may not use this file except in compliance with the License.
You may obtain a copy of the License at

    http://www.apache.org/licenses/LICENSE-2.0

Unless required by applicable law or agreed to in writing, software
distributed under the License is distributed on an "AS IS" BASIS,
WITHOUT WARRANTIES OR CONDITIONS OF ANY KIND, either express or implied.
See the License for the specific language governing permissions and
limitations under the License.
-->

<project xmlns="http://maven.apache.org/POM/4.0.0" xmlns:xsi="http://www.w3.org/2001/XMLSchema-instance" xsi:schemaLocation="http://maven.apache.org/POM/4.0.0 http://maven.apache.org/xsd/maven-4.0.0.xsd">
  <modelVersion>4.0.0</modelVersion>

  <artifactId>jsystemd-core</artifactId>

  <parent>
    <groupId>com.github.bluekiri.jsystemd</groupId>
    <artifactId>jsystemd</artifactId>
<<<<<<< HEAD
    <version>1.0.4-SNAPSHOT</version>
=======
    <version>1.0.3</version>
>>>>>>> 3e33f55f
  </parent>

  <name>jsystemd core</name>
  <description>
    The core library for systemd integration. This component does not depend on Spring, and can be used in any Java application.
  </description>

  <dependencies>
    <dependency>
      <groupId>net.java.dev.jna</groupId>
      <artifactId>jna</artifactId>
    </dependency>
    <dependency>
      <groupId>org.slf4j</groupId>
      <artifactId>slf4j-api</artifactId>
    </dependency>
    <dependency>
      <groupId>com.jakewharton.byteunits</groupId>
      <artifactId>byteunits</artifactId>
    </dependency>
    <dependency>
      <groupId>com.github.jpmsilva.groundlevel-utilities</groupId>
      <artifactId>groundlevel-utilities</artifactId>
      <version>1.0.1</version>
    </dependency>
  </dependencies>
</project><|MERGE_RESOLUTION|>--- conflicted
+++ resolved
@@ -24,11 +24,7 @@
   <parent>
     <groupId>com.github.bluekiri.jsystemd</groupId>
     <artifactId>jsystemd</artifactId>
-<<<<<<< HEAD
     <version>1.0.4-SNAPSHOT</version>
-=======
-    <version>1.0.3</version>
->>>>>>> 3e33f55f
   </parent>
 
   <name>jsystemd core</name>
